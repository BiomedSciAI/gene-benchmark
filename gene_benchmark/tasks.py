--- conflicted
+++ resolved
@@ -16,7 +16,6 @@
 )
 
 
-<<<<<<< HEAD
 def dump_task_definitions(
     entities: pd.DataFrame,
     outcomes: pd.DataFrame | pd.Series,
@@ -42,27 +41,6 @@
     outcomes.to_csv(task_dir_name / "outcomes.csv", index=False)
 
 
-def is_binary_outcomes(outcomes: pd.Series | pd.DataFrame):
-    """
-    Checks if a vector represents a binary prediction task.
-
-    Args:
-    ----
-        outcomes (pd.series): a series containing the labels for prediction
-
-    Returns:
-    -------
-        bool: True if the series represents binary classification
-
-    """
-    if isinstance(outcomes, pd.Series):
-        return outcomes.nunique() == 2
-    else:
-        return False
-
-
-=======
->>>>>>> 0bf415ee
 def convert_to_mat(data: pd.Series | pd.DataFrame):
     """
     Convert a 1d series or df with np arrays as values to a 2D/3D np array.
