import pickle
from io import BytesIO
from itertools import chain
from pathlib import Path
from urllib.parse import urlparse

import mygene
import numpy as np
import pandas as pd
import requests
from yaml import safe_load


def verify_source_of_data(
    input_file: str | None, url: str | None, allow_downloads: bool = False
) -> str:
    """
    verify or provide source for data.  Data may be a local file, or if --allow-downloads is on, it will be
    the DATA_URL.
    This method will exit with an error if the input is not consistent with the workflow.

    Args:
    ----
        input_file (str | None): name if input file.  None if not set, non-url path if set.
        allow_downloads (bool, optional): has the user opted in to download the data from the source.
            Defaults to False.

    Returns:
    -------
        str: path to data file, wither local of the default.

    """
    if input_file is None:
        if not allow_downloads:
            raise ValueError(
                f"Please enter path to local file via --input-file or turn on --allow-downloads to download task source from {input_file}"
            )
        # input file not given, allow download on.
        return url
    elif allow_downloads:
        raise ValueError(
            "Arguments ambiguous:  Either give a local path of download from the web."
        )
    parsed_path = urlparse(str(input_file))
    if not parsed_path.netloc == "":
        raise ValueError(
            f'Input path "{input_file}" is not a local file.  Please enter pre-downloaded file path or allow download'
        )
    return input_file


def report_task_single_col(
    outcome_series: pd.Series, task_dir_name: str | Path, task_name: str
):
    """
    Reporting the class distribution for a single class prediction task.

    Args:
    ----
        outcome_series (pd.Series): The outcome
        task_dir_name (str | Path): the path in which the task is saved
        task_name (str): the name of the task

    """
    print(f"Task {task_name} saved to {task_dir_name}/ \n")
    print(outcome_series.value_counts().to_string())


def read_table(
    input_file: str | Path,
    strip_values: bool = True,
    filter_na: bool = False,
    **kwargs,
):
    """
    Reads a table from an input file.

    Args:
    ----
        input_file (str | Path): The location of the input file
        strip_values (bool, optional): Strip the strings of the table. Defaults to True.
        filter_na (bool, optional): "NA" is the symbol for "neuroacanthocytosis", Unless
        the na_filter is turned off, it would be read as Nan. Defaults to False.
        kwargs: To be transferred to the pandas read CSV method

    Raises:
    ------
        RuntimeError: If the table is unreadable

    Returns:
    -------
        pd.DataFrame: A data frame containing the table

    """
    try:
        downloaded_dataframe = pd.read_csv(input_file, **kwargs, na_filter=filter_na)
        if strip_values:
            downloaded_dataframe = downloaded_dataframe.map(
                lambda x: x.strip() if type(x) == str else x
            )
    except Exception as exception:
        raise RuntimeError(f"could not read {input_file}") from exception
    return downloaded_dataframe


def load_pickle_from_url(url):
    """
    Load a pickle file from a URL.

    Parameters
    ----------
    url (str): The URL of the pickle file.

    Returns
    -------
    object: The object loaded from the pickle file.

    """
    try:
        response = requests.get(url)
        response.raise_for_status()  # Check if the request was successful

        # Create a BytesIO object from the response content
        file_object = BytesIO(response.content)

        # Load the pickle file from the BytesIO object
        data = pickle.load(file_object)

        return data
    except requests.exceptions.RequestException as e:
        print(f"Error downloading the file: {e}")
    except pickle.UnpicklingError as e:
        print(f"Error loading the pickle file: {e}")


def get_symbols(gene_targetId_list):
    """
        given s list of gene id's (names Like ENSG00000006468) this method
        uses the MyGenInfo package to retrieve the gene symbol (name like PLAC4).

    Args:
    ----
        gene_targetId_list (list): list of gene id's (names Like ENSG00000006468)

    Returns:
    -------
        list: List of corresponding symbols

    """
    mg = mygene.MyGeneInfo()
    list_of_gene_metadata = mg.querymany(
        gene_targetId_list, species="human", fields="symbol"
    )
    gene_metadata_df = get_id_to_symbol_df(list_of_gene_metadata)
    symblist = [gene_metadata_df.loc[x, "symbol"] for x in gene_targetId_list]
    return [v for v in symblist if not pd.isna(v)]


def get_id_to_symbol_df(list_of_gene_metadata):
    """
        The method converts a list of gene metadata into a data frame,
        each dictionary will contain the field symbol and the gene id as the query value.

    Args:
    ----
        list_of_gene_metadata (list): list containing gene metadata.

    Returns:
    -------
        pd.DataFrame: a data frame with the gene id as index with the symbol as value

    """
    gene_metadata_df = pd.DataFrame(list_of_gene_metadata)
    # some target id have multiple symbols
    gene_metadata_df = gene_metadata_df.drop_duplicates(subset="query")
    gene_metadata_df.index = gene_metadata_df["query"]
    return gene_metadata_df


def list_form_to_onehot_form(
    list_df: pd.DataFrame,
    participant_col_name: str = "Submitted entities found",
    delimiter: str = ";",
) -> pd.DataFrame:
    """
    Give a pathway data frame that has each pathway as a row with
       a list of included genes the method creates a data frame where each
       row is a gene and each column is a pathway the cells are true when
       the gene is participating in the pathways.

    Args:
    ----
        pathway_df (pd.DataFrame): A data frame with pathways as rows and a gene in one of the cells
        pathway_name (str): The name of the pathways name columns
        included_genes (str): The name of the included genes in a pathway
        Submitted entities found with the participating genes

    Returns:
    -------
        pd.DataFrame: A one hot dataframe where rows are genes and columns are pathways

    """
    full_identifier_list = delimiter.join(list_df[participant_col_name].values).split(
        delimiter
    )
    unique_identifier_list = {x.strip() for x in full_identifier_list}
    onehot_df = pd.DataFrame(
<<<<<<< HEAD
        index=unique_identifier_list, columns=list_df.index, data=False
=======
        index=list(unique_identifier_list), columns=list_df.index, data=False
>>>>>>> 79b59771
    )
    for pathway_idx in list_df.index:
        path_genes = list_df.loc[pathway_idx, participant_col_name].split(delimiter)
        onehot_df.loc[path_genes, pathway_idx] = True
<<<<<<< HEAD
    return onehot_df


def check_data_type(
    data_col: pd.Series,
    binary_name: str = "binary",
    category_name: str = "categorical",
    numerical_name: str = "numerical",
    multi_class_name: str = "multi_class",
    multi_regex: str = "[,;]",
) -> str:
    """
    Determines the column data type.

    Args:
    ----
        data_col (pd.Series): The series that is evaluated
        binary_name (str, optional): The string name to be used if the data is binary. Defaults to "binary".
        category_name (str, optional): The string name to be used if the data is categorical (multi-class). Defaults to 'categorical'.
        numerical_name (str, optional): The string name to be used if the data is numerical. Defaults to "numerical".
        multi_class_name (str, optional): The string name to be used if the data is multi class. Defaults to "multi_class".
        multi_regex (str, optional): If the values of the series contains the regex then it's a multi label . Defaults to "[,;]".

    Returns:
    -------
        str: the string type of the column

    """
    if data_col.nunique() == 2:
        return binary_name
    elif (data_col.nunique() > 2) & (data_col.dtypes == object):
        if data_col.astype(str).str.contains(multi_regex).any():
            return multi_class_name
        return category_name
    elif (data_col.nunique() > 2) & (
        (data_col.dtypes == "int64") | (data_col.dtypes == "float64")
    ):
        return numerical_name


def load_yaml_file(yaml_path: str):
    """
    loads a yaml file into an object.

    Args:
    ----
        yaml_path (str): the path to a yaml file

    Returns:
    -------
        object: the loaded yaml file

    """
    with open(yaml_path) as f:
        loaded_yaml = safe_load(f)
    return loaded_yaml


def create_single_label_task(
    current_col_data: pd.Series,
    entities_name: str = "symbol",
    outcomes_name: str = "Outcomes",
) -> tuple[pd.Series, pd.Series]:
    """
    take a series and creates task from the index and values.

    Args:
    ----
        current_col_data (pd.Series): the series to turn into a task
        entities_name (str, optional): the name to be used for the entities. Defaults to "symbol".
        outcomes_name (str, optional): the name to be used for the outcomes. Defaults to "Outcomes".

    Returns:
    -------
        tuple[pd.Series,pd.Series]: entities and outcomes series

    """
    entities = pd.Series(current_col_data.index, name=entities_name)
    outcomes = pd.Series(current_col_data.values, name=outcomes_name)
    return entities, outcomes


def tag_list_to_multi_label(
    current_col_data: pd.Series, entities_name: str = "symbol", delimiter: str = ","
) -> tuple[pd.Series, pd.DataFrame]:
    """
    Takes a table with entities in rows and a tag cloud of attributes in values
      and converts into a multi label task.

    Args:
    ----
        current_col_data (pd.Series): Series with entities as indexes and the attribute list as the values
        entities_name (str, optional): Type of the entities. Defaults to 'symbol'.
        delimiter (str, optional): The delimiter in the attributes cloud . Defaults to ','.

    Returns:
    -------
        tuple[pd.Series,pd.DataFrame]: A tuple with the entities and a dta frame where each column
        is a attribute and the values represent the assignment to each attribute

    """
    split_values_df = current_col_data.apply(
        lambda x: [item.strip() for item in x.split(delimiter)]
    )
    vocab = list(set(np.concatenate(split_values_df.values)))
    outcome_df = pd.DataFrame(0, index=split_values_df.index, columns=vocab)
    for index in split_values_df.index:
        true_cat = split_values_df[index]
        if not isinstance(true_cat, list):
            true_cat = list(set(chain(*true_cat.values)))
        else:
            true_cat = list(set(true_cat))
        outcome_df.loc[index, true_cat] = 1
    entities = pd.Series(outcome_df.index, name=entities_name)
    return entities, outcome_df
=======
    return onehot_df
>>>>>>> 79b59771
<|MERGE_RESOLUTION|>--- conflicted
+++ resolved
@@ -205,16 +205,11 @@
     )
     unique_identifier_list = {x.strip() for x in full_identifier_list}
     onehot_df = pd.DataFrame(
-<<<<<<< HEAD
-        index=unique_identifier_list, columns=list_df.index, data=False
-=======
         index=list(unique_identifier_list), columns=list_df.index, data=False
->>>>>>> 79b59771
     )
     for pathway_idx in list_df.index:
         path_genes = list_df.loc[pathway_idx, participant_col_name].split(delimiter)
         onehot_df.loc[path_genes, pathway_idx] = True
-<<<<<<< HEAD
     return onehot_df
 
 
@@ -329,7 +324,4 @@
             true_cat = list(set(true_cat))
         outcome_df.loc[index, true_cat] = 1
     entities = pd.Series(outcome_df.index, name=entities_name)
-    return entities, outcome_df
-=======
-    return onehot_df
->>>>>>> 79b59771
+    return entities, outcome_df